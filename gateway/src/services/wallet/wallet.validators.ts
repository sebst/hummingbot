import {
  mkValidator,
  mkRequestValidator,
  RequestValidator,
  Validator,
  isBase58,
  mkBranchingValidator,
} from '../validators';
import bs58 from 'bs58';

export const invalidEthPrivateKeyError: string =
  'The privateKey param is not a valid Ethereum private key (64 hexadecimal characters).';

export const invalidSolPrivateKeyError: string =
  'The privateKey param is not a valid Solana private key (64 bytes, base 58 encoded).';

// test if a string matches the shape of an Ethereum private key
export const isEthPrivateKey = (str: string): boolean => {
  return /^(0x)?[a-fA-F0-9]{64}$/.test(str);
};

// test if a string matches the shape of an Solana private key
export const isSolPrivateKey = (str: string): boolean => {
  return isBase58(str) && bs58.decode(str).length == 64;
};

// given a request, look for a key called privateKey that is an Ethereum private key
export const validatePrivateKey: Validator = mkBranchingValidator(
  'chainName',
  (req, key) => req[key] === 'solana',
  mkValidator(
    'privateKey',
    invalidSolPrivateKeyError,
    (val) => typeof val === 'string' && isSolPrivateKey(val)
  ),
  mkValidator(
    'privateKey',
    invalidEthPrivateKeyError,
    (val) => typeof val === 'string' && isEthPrivateKey(val)
  )
);

<<<<<<< HEAD
export const invalidChainNameError: string =
  'chainName must be "ethereum", "avalanche" or "solana';
=======
export const invalidChainError: string =
  'chain must be "ethereum" or "avalanche"';

export const invalidNetworkError: string =
  'expected a string for the network key';
>>>>>>> 65b99514

export const invalidAddressError: string = 'address must be a string';

export const validateChain: Validator = mkValidator(
  'chain',
  invalidChainError,
  (val) =>
    typeof val === 'string' &&
    (val === 'ethereum' || val === 'avalanche' || val === 'solana')
);

export const validateNetwork: Validator = mkValidator(
  'network',
  invalidNetworkError,
  (val) => typeof val === 'string'
);

export const validateAddress: Validator = mkValidator(
  'address',
  invalidAddressError,
  (val) => typeof val === 'string'
);

export const validateAddWalletRequest: RequestValidator = mkRequestValidator([
<<<<<<< HEAD
  validateChainName,
  validatePrivateKey,
]);

export const validateRemoveWalletRequest: RequestValidator = mkRequestValidator(
  [validateChainName, validateAddress]
=======
  validatePrivateKey,
  validateChain,
  validateNetwork,
]);

export const validateRemoveWalletRequest: RequestValidator = mkRequestValidator(
  [validateAddress, validateChain]
>>>>>>> 65b99514
);<|MERGE_RESOLUTION|>--- conflicted
+++ resolved
@@ -40,16 +40,11 @@
   )
 );
 
-<<<<<<< HEAD
-export const invalidChainNameError: string =
-  'chainName must be "ethereum", "avalanche" or "solana';
-=======
 export const invalidChainError: string =
-  'chain must be "ethereum" or "avalanche"';
+  'chain must be "ethereum", "solana" or "avalanche"';
 
 export const invalidNetworkError: string =
   'expected a string for the network key';
->>>>>>> 65b99514
 
 export const invalidAddressError: string = 'address must be a string';
 
@@ -74,14 +69,6 @@
 );
 
 export const validateAddWalletRequest: RequestValidator = mkRequestValidator([
-<<<<<<< HEAD
-  validateChainName,
-  validatePrivateKey,
-]);
-
-export const validateRemoveWalletRequest: RequestValidator = mkRequestValidator(
-  [validateChainName, validateAddress]
-=======
   validatePrivateKey,
   validateChain,
   validateNetwork,
@@ -89,5 +76,4 @@
 
 export const validateRemoveWalletRequest: RequestValidator = mkRequestValidator(
   [validateAddress, validateChain]
->>>>>>> 65b99514
 );