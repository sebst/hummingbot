--- conflicted
+++ resolved
@@ -55,14 +55,12 @@
     help_parser.add_argument("command", nargs="?", default="all", help="Enter ")
     help_parser.set_defaults(func=hummingbot.help)
 
-<<<<<<< HEAD
-    balance_parser = subparsers.add_parser("balance", help="Display your asset balances across all connected exchanges")
-=======
+
     balance_parser = subparsers.add_parser("balance", help=f"Display your asset balances across all connected exchanges")
     balance_parser.add_argument("option", nargs="?", choices=["limit", "paper"], default=None,
                                 help="Option for balance configuration")
     balance_parser.add_argument("args", nargs="*")
->>>>>>> 81fa4e2d
+
     balance_parser.set_defaults(func=hummingbot.balance)
 
     config_parser = subparsers.add_parser("config", help="Display the current bot's configuration")
