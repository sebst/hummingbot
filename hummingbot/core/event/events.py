--- conflicted
+++ resolved
@@ -33,47 +33,10 @@
     TradeEvent = 901
 
 
-<<<<<<< HEAD
-=======
 class HummingbotUIEvent(Enum):
     Start = 1
 
 
-class TradeType(Enum):
-    BUY = 1
-    SELL = 2
-    RANGE = 3
-
-
-class OrderType(Enum):
-    MARKET = 1
-    LIMIT = 2
-    LIMIT_MAKER = 3
-
-    def is_limit_type(self):
-        return self in (OrderType.LIMIT, OrderType.LIMIT_MAKER)
-
-
-class PositionAction(Enum):
-    OPEN = "OPEN"
-    CLOSE = "CLOSE"
-    NIL = "NIL"
-
-
-# For Derivatives Exchanges
-class PositionSide(Enum):
-    LONG = "LONG"
-    SHORT = "SHORT"
-    BOTH = "BOTH"
-
-
-# For Derivatives Exchanges
-class PositionMode(Enum):
-    HEDGE = True
-    ONEWAY = False
-
-
->>>>>>> 5941a25d
 class FundingInfo(NamedTuple):
     trading_pair: str
     index_price: Decimal
