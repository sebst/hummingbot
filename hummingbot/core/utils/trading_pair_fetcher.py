import importlib
from typing import (
    Dict,
    Any,
    Optional,
)
from hummingbot.core.utils.async_utils import safe_gather
from hummingbot.logger import HummingbotLogger
from hummingbot.client.settings import ALL_CONNECTORS
import logging

from .async_utils import safe_ensure_future
<<<<<<< HEAD
from .ssl_client_request import SSLClientRequest

BINANCE_ENDPOINT = "https://api.binance.com/api/v1/exchangeInfo"
BINANCE_PERPETUALS_ENDPOINT = "https://fapi.binance.com/fapi/v1/exchangeInfo"
RADAR_RELAY_ENDPOINT = "https://api.radarrelay.com/v3/markets"
BAMBOO_RELAY_ENDPOINT = "https://rest.bamboorelay.com/main/0x/markets"
COINBASE_PRO_ENDPOINT = "https://api.pro.coinbase.com/products/"
HUOBI_ENDPOINT = "https://api.huobi.pro/v1/common/symbols"
LIQUID_ENDPOINT = "https://api.liquid.com/products"
BITTREX_ENDPOINT = "https://api.bittrex.com/v3/markets"
KUCOIN_ENDPOINT = "https://api.kucoin.com/api/v1/symbols"
DOLOMITE_ENDPOINT = "https://exchange-api.dolomite.io/v1/markets"
ETERBASE_ENDPOINT = "https://api.eterbase.exchange/api/markets"
KRAKEN_ENDPOINT = "https://api.kraken.com/0/public/AssetPairs"
CRYPTO_COM_ENDPOINT = "https://api.crypto.com/v2/public/get-ticker"

API_CALL_TIMEOUT = 5
=======
>>>>>>> eac1dbe1


class TradingPairFetcher:
    _sf_shared_instance: "TradingPairFetcher" = None
    _tpf_logger: Optional[HummingbotLogger] = None

    @classmethod
    def logger(cls) -> HummingbotLogger:
        if cls._tpf_logger is None:
            cls._tpf_logger = logging.getLogger(__name__)
        return cls._tpf_logger

    @classmethod
    def get_instance(cls) -> "TradingPairFetcher":
        if cls._sf_shared_instance is None:
            cls._sf_shared_instance = TradingPairFetcher()
        return cls._sf_shared_instance

    def __init__(self):
        self.ready = False
        self.trading_pairs: Dict[str, Any] = {}
        safe_ensure_future(self.fetch_all())

<<<<<<< HEAD
    async def fetch_binance_trading_pairs(self) -> List[str]:
        try:
            from hummingbot.connector.exchange.binance.binance_utils import convert_from_exchange_trading_pair
            client: aiohttp.ClientSession = self.http_client()
            async with client.get(BINANCE_ENDPOINT, timeout=API_CALL_TIMEOUT) as response:
                if response.status == 200:
                    data = await response.json()
                    raw_trading_pairs = [d["symbol"] for d in data["symbols"] if d["status"] == "TRADING"]
                    trading_pair_list: List[str] = []
                    for raw_trading_pair in raw_trading_pairs:
                        converted_trading_pair: Optional[str] = \
                            convert_from_exchange_trading_pair(raw_trading_pair)
                        if converted_trading_pair is not None:
                            trading_pair_list.append(converted_trading_pair)
                        else:
                            self.logger().debug(f"Could not parse the trading pair {raw_trading_pair}, skipping it...")
                    return trading_pair_list

        except Exception:
            # Do nothing if the request fails -- there will be no autocomplete for binance trading pairs
            pass

        return []

    async def fetch_binance_perpetuals_trading_pairs(self) -> List[str]:
        try:
            from hummingbot.connector.derivative.binance_perpetual.binance_perpetual_utils import convert_from_exchange_trading_pair
            client: aiohttp.ClientSession = self.http_client()
            async with client.get(BINANCE_PERPETUALS_ENDPOINT, timeout=API_CALL_TIMEOUT) as response:
                if response.status == 200:
                    data = await response.json()
                    raw_trading_pairs = [d["symbol"] for d in data["symbols"] if d["status"] == "TRADING"]
                    trading_pair_list: List[str] = []
                    for raw_trading_pair in raw_trading_pairs:
                        trading_pair = convert_from_exchange_trading_pair(raw_trading_pair)
                        if trading_pair is not None:
                            trading_pair_list.append(trading_pair)
                        else:
                            self.logger().debug(f"Could not parse the trading pair {raw_trading_pair}, skipping it...")
                    return trading_pair_list
        except Exception:
            pass
        return []

    async def fetch_radar_relay_trading_pairs(self) -> List[str]:
        try:
            trading_pairs = set()
            page_count = 1
            client: aiohttp.ClientSession = self.http_client()
            while True:
                async with client.get(f"{RADAR_RELAY_ENDPOINT}?perPage=100&page={page_count}", timeout=API_CALL_TIMEOUT) \
                        as response:
                    if response.status == 200:
                        markets = await response.json()
                        new_trading_pairs = set(map(lambda details: details.get('id'), markets))
                        if len(new_trading_pairs) == 0:
                            break
                        else:
                            trading_pairs = trading_pairs.union(new_trading_pairs)
                        page_count += 1
                        trading_pair_list: List[str] = []
                        for raw_trading_pair in trading_pairs:
                            trading_pair_list.append(raw_trading_pair)
                        return trading_pair_list
                    else:
                        break
        except Exception:
            # Do nothing if the request fails -- there will be no autocomplete for radar trading pairs
            pass

        return []

    async def fetch_bamboo_relay_trading_pairs(self) -> List[str]:
        try:
            trading_pairs = set()
            page_count = 1
            client: aiohttp.ClientSession = self.http_client()
            while True:
                async with client.get(f"{BAMBOO_RELAY_ENDPOINT}?perPage=1000&page={page_count}",
                                      timeout=API_CALL_TIMEOUT) as response:
                    if response.status == 200:

                        markets = await response.json()
                        new_trading_pairs = set(map(lambda details: details.get("id"), markets))
                        if len(new_trading_pairs) == 0:
                            break
                        else:
                            trading_pairs = trading_pairs.union(new_trading_pairs)
                        page_count += 1
                        trading_pair_list: List[str] = []
                        for raw_trading_pair in trading_pairs:
                            trading_pair_list.append(raw_trading_pair)
                        return trading_pair_list
                    else:
                        break

        except Exception:
            # Do nothing if the request fails -- there will be no autocomplete for bamboo trading pairs
            pass

        return []

    async def fetch_coinbase_pro_trading_pairs(self) -> List[str]:
        try:
            client: aiohttp.ClientSession = self.http_client()
            async with client.get(COINBASE_PRO_ENDPOINT, timeout=API_CALL_TIMEOUT) as response:
                if response.status == 200:
                    markets = await response.json()
                    raw_trading_pairs: List[str] = list(map(lambda details: details.get('id'), markets))
                    trading_pair_list: List[str] = []
                    for raw_trading_pair in raw_trading_pairs:
                        trading_pair_list.append(raw_trading_pair)
                    return trading_pair_list

        except Exception:
            # Do nothing if the request fails -- there will be no autocomplete for coinbase trading pairs
            pass

        return []

    async def fetch_eterbase_trading_pairs(self) -> List[str]:
        try:
            from hummingbot.connector.exchange.eterbase.eterbase_utils import convert_from_exchange_trading_pair

            client: aiohttp.ClientSession() = self.http_client()
            async with client.get(ETERBASE_ENDPOINT, timeout=API_CALL_TIMEOUT) as response:
                if response.status == 200:
                    markets = await response.json()
                    raw_trading_pairs: List[str] = list(map(lambda trading_market: trading_market.get('symbol'), filter(lambda details: details.get('state') == 'Trading', markets)))
                    trading_pair_list: List[str] = []
                    for raw_trading_pair in raw_trading_pairs:
                        converted_trading_pair: Optional[str] = \
                            convert_from_exchange_trading_pair(raw_trading_pair)
                        if converted_trading_pair is not None:
                            trading_pair_list.append(converted_trading_pair)
                        else:
                            self.logger().debug(f"Could not parse the trading pair {raw_trading_pair}, skipping it...")
                    return trading_pair_list
        except Exception:
            pass
            # Do nothing if the request fails -- there will be no autocomplete for eterbase trading pairs
        return []

    async def fetch_huobi_trading_pairs(self) -> List[str]:
        try:
            from hummingbot.connector.exchange.huobi.huobi_utils import convert_from_exchange_trading_pair

            client: aiohttp.ClientSession = self.http_client()
            async with client.get(HUOBI_ENDPOINT, timeout=API_CALL_TIMEOUT) as response:
                if response.status == 200:
                    all_trading_pairs: Dict[str, Any] = await response.json()
                    valid_trading_pairs: list = []
                    for item in all_trading_pairs["data"]:
                        if item["state"] == "online":
                            valid_trading_pairs.append(item["symbol"])
                    trading_pair_list: List[str] = []
                    for raw_trading_pair in valid_trading_pairs:
                        converted_trading_pair: Optional[str] = \
                            convert_from_exchange_trading_pair(raw_trading_pair)
                        if converted_trading_pair is not None:
                            trading_pair_list.append(converted_trading_pair)
                        else:
                            self.logger().debug(f"Could not parse the trading pair {raw_trading_pair}, skipping it...")
                    return trading_pair_list

        except Exception:
            # Do nothing if the request fails -- there will be no autocomplete for huobi trading pairs
            pass

        return []

    @staticmethod
    async def fetch_liquid_trading_pairs() -> List[str]:
        try:
            # Returns a List of str, representing each active trading pair on the exchange.
            client: aiohttp.ClientSession = TradingPairFetcher.http_client()
            async with client.get(LIQUID_ENDPOINT, timeout=API_CALL_TIMEOUT) as response:
                if response.status == 200:
                    products: List[Dict[str, Any]] = await response.json()
                    for data in products:
                        data['trading_pair'] = '-'.join([data['base_currency'], data['quoted_currency']])
                    return [
                        product["trading_pair"] for product in products
                        if product['disabled'] is False
                    ]

        except Exception:
            # Do nothing if the request fails -- there will be no autocomplete available
            pass

        return []

    @staticmethod
    async def fetch_bittrex_trading_pairs() -> List[str]:
        try:
            client: aiohttp.ClientSession = TradingPairFetcher.http_client()
            async with client.get(BITTREX_ENDPOINT, timeout=API_CALL_TIMEOUT) as response:
                if response.status == 200:
                    all_trading_pairs: List[Dict[str, Any]] = await response.json()
                    return [item["symbol"]
                            for item in all_trading_pairs
                            if item["status"] == "ONLINE"]
        except Exception:
            # Do nothing if the request fails -- there will be no autocomplete for bittrex trading pairs
            pass
        return []

    @staticmethod
    async def fetch_crypto_com_trading_pairs() -> List[str]:
        async with aiohttp.ClientSession() as client:
            async with client.get(CRYPTO_COM_ENDPOINT, timeout=API_CALL_TIMEOUT) as response:
                if response.status == 200:
                    from hummingbot.connector.exchange.crypto_com.crypto_com_utils import \
                        convert_from_exchange_trading_pair
                    try:
                        data: Dict[str, Any] = await response.json()
                        return [convert_from_exchange_trading_pair(item["i"]) for item in data["result"]["data"]]
                    except Exception:
                        pass
                        # Do nothing if the request fails -- there will be no autocomplete for kucoin trading pairs
                return []

    @staticmethod
    async def fetch_kucoin_trading_pairs() -> List[str]:
        async with aiohttp.ClientSession() as client:
            async with client.get(KUCOIN_ENDPOINT, timeout=API_CALL_TIMEOUT) as response:
                if response.status == 200:
                    try:
                        data: Dict[str, Any] = await response.json()
                        all_trading_pairs = data.get("data", [])
                        return [item["symbol"] for item in all_trading_pairs if item["enableTrading"] is True]
                    except Exception:
                        pass
                        # Do nothing if the request fails -- there will be no autocomplete for kucoin trading pairs
                return []

    @staticmethod
    async def fetch_kraken_trading_pairs() -> List[str]:
        try:
            async with aiohttp.ClientSession() as client:
                async with client.get(KRAKEN_ENDPOINT, timeout=API_CALL_TIMEOUT) as response:
                    if response.status == 200:
                        from hummingbot.connector.exchange.kraken.kraken_utils import convert_from_exchange_trading_pair
                        data: Dict[str, Any] = await response.json()
                        raw_pairs = data.get("result", [])
                        converted_pairs: List[str] = []
                        for pair, details in raw_pairs.items():
                            if "." not in pair:
                                try:
                                    wsname = details["wsname"]  # pair in format BASE/QUOTE
                                    converted_pairs.append(convert_from_exchange_trading_pair(wsname))
                                except IOError:
                                    pass
                        return [item for item in converted_pairs]
        except Exception:
            pass
            # Do nothing if the request fails -- there will be no autocomplete for kraken trading pairs
        return []

    async def fetch_dolomite_trading_pairs(self) -> List[str]:
        try:
            from hummingbot.connector.exchange.dolomite.dolomite_market import DolomiteMarket
            client: aiohttp.ClientSession = TradingPairFetcher.http_client()
            async with client.get(DOLOMITE_ENDPOINT, timeout=API_CALL_TIMEOUT) as response:
                if response.status == 200:
                    all_trading_pairs: Dict[str, Any] = await response.json()
                    valid_trading_pairs: list = []
                    for item in all_trading_pairs["data"]:
                        valid_trading_pairs.append(item["market"])
                    trading_pair_list: List[str] = []
                    for raw_trading_pair in valid_trading_pairs:
                        converted_trading_pair: Optional[str] = \
                            DolomiteMarket.convert_from_exchange_trading_pair(raw_trading_pair)
                        if converted_trading_pair is not None:
                            trading_pair_list.append(converted_trading_pair)
                        else:
                            self.logger().debug(f"Could not parse the trading pair {raw_trading_pair}, skipping it...")
                    return trading_pair_list
        except Exception:
            # Do nothing if the request fails -- there will be no autocomplete for dolomite trading pairs
            pass

        return []

    async def fetch_all(self):
        tasks = [self.fetch_binance_trading_pairs(),
                 self.fetch_bamboo_relay_trading_pairs(),
                 self.fetch_coinbase_pro_trading_pairs(),
                 self.fetch_dolomite_trading_pairs(),
                 self.fetch_huobi_trading_pairs(),
                 self.fetch_liquid_trading_pairs(),
                 self.fetch_bittrex_trading_pairs(),
                 self.fetch_kucoin_trading_pairs(),
                 self.fetch_kraken_trading_pairs(),
                 self.fetch_radar_relay_trading_pairs(),
                 self.fetch_eterbase_trading_pairs(),
                 self.fetch_crypto_com_trading_pairs(),
                 self.fetch_binance_perpetuals_trading_pairs()]

        # Radar Relay has not yet been migrated to a new version
        # Endpoint needs to be updated after migration
        # radar_relay_trading_pairs = await self.fetch_radar_relay_trading_pairs()

        results = await safe_gather(*tasks, return_exceptions=True)
        self.trading_pairs = {
            "binance": results[0],
            "bamboo_relay": results[1],
            "coinbase_pro": results[2],
            "dolomite": results[3],
            "huobi": results[4],
            "liquid": results[5],
            "bittrex": results[6],
            "kucoin": results[7],
            "kraken": results[8],
            "radar_relay": results[9],
            "eterbase": results[10],
            "crypto_com": results[11],
            "binance_perpetuals": results[12]
        }
=======
    async def fetch_all(self):
        tasks = []
        fetched_connectors = []
        for connector_type, connectors in ALL_CONNECTORS.items():
            if connector_type != "connector":
                for connector in connectors:
                    module_name = f"{connector}_api_order_book_data_source"
                    class_name = "".join([o.capitalize() for o in connector.split("_")]) + "APIOrderBookDataSource"
                    module_path = f"hummingbot.connector.{connector_type}.{connector}.{module_name}"
                    module = getattr(importlib.import_module(module_path), class_name)
                    tasks.append(module.fetch_trading_pairs())
                    fetched_connectors.append(connector)

        results = await safe_gather(*tasks, return_exceptions=True)
        self.trading_pairs = dict(zip(fetched_connectors, results))
>>>>>>> eac1dbe1
        self.ready = True<|MERGE_RESOLUTION|>--- conflicted
+++ resolved
@@ -10,26 +10,6 @@
 import logging
 
 from .async_utils import safe_ensure_future
-<<<<<<< HEAD
-from .ssl_client_request import SSLClientRequest
-
-BINANCE_ENDPOINT = "https://api.binance.com/api/v1/exchangeInfo"
-BINANCE_PERPETUALS_ENDPOINT = "https://fapi.binance.com/fapi/v1/exchangeInfo"
-RADAR_RELAY_ENDPOINT = "https://api.radarrelay.com/v3/markets"
-BAMBOO_RELAY_ENDPOINT = "https://rest.bamboorelay.com/main/0x/markets"
-COINBASE_PRO_ENDPOINT = "https://api.pro.coinbase.com/products/"
-HUOBI_ENDPOINT = "https://api.huobi.pro/v1/common/symbols"
-LIQUID_ENDPOINT = "https://api.liquid.com/products"
-BITTREX_ENDPOINT = "https://api.bittrex.com/v3/markets"
-KUCOIN_ENDPOINT = "https://api.kucoin.com/api/v1/symbols"
-DOLOMITE_ENDPOINT = "https://exchange-api.dolomite.io/v1/markets"
-ETERBASE_ENDPOINT = "https://api.eterbase.exchange/api/markets"
-KRAKEN_ENDPOINT = "https://api.kraken.com/0/public/AssetPairs"
-CRYPTO_COM_ENDPOINT = "https://api.crypto.com/v2/public/get-ticker"
-
-API_CALL_TIMEOUT = 5
-=======
->>>>>>> eac1dbe1
 
 
 class TradingPairFetcher:
@@ -53,327 +33,6 @@
         self.trading_pairs: Dict[str, Any] = {}
         safe_ensure_future(self.fetch_all())
 
-<<<<<<< HEAD
-    async def fetch_binance_trading_pairs(self) -> List[str]:
-        try:
-            from hummingbot.connector.exchange.binance.binance_utils import convert_from_exchange_trading_pair
-            client: aiohttp.ClientSession = self.http_client()
-            async with client.get(BINANCE_ENDPOINT, timeout=API_CALL_TIMEOUT) as response:
-                if response.status == 200:
-                    data = await response.json()
-                    raw_trading_pairs = [d["symbol"] for d in data["symbols"] if d["status"] == "TRADING"]
-                    trading_pair_list: List[str] = []
-                    for raw_trading_pair in raw_trading_pairs:
-                        converted_trading_pair: Optional[str] = \
-                            convert_from_exchange_trading_pair(raw_trading_pair)
-                        if converted_trading_pair is not None:
-                            trading_pair_list.append(converted_trading_pair)
-                        else:
-                            self.logger().debug(f"Could not parse the trading pair {raw_trading_pair}, skipping it...")
-                    return trading_pair_list
-
-        except Exception:
-            # Do nothing if the request fails -- there will be no autocomplete for binance trading pairs
-            pass
-
-        return []
-
-    async def fetch_binance_perpetuals_trading_pairs(self) -> List[str]:
-        try:
-            from hummingbot.connector.derivative.binance_perpetual.binance_perpetual_utils import convert_from_exchange_trading_pair
-            client: aiohttp.ClientSession = self.http_client()
-            async with client.get(BINANCE_PERPETUALS_ENDPOINT, timeout=API_CALL_TIMEOUT) as response:
-                if response.status == 200:
-                    data = await response.json()
-                    raw_trading_pairs = [d["symbol"] for d in data["symbols"] if d["status"] == "TRADING"]
-                    trading_pair_list: List[str] = []
-                    for raw_trading_pair in raw_trading_pairs:
-                        trading_pair = convert_from_exchange_trading_pair(raw_trading_pair)
-                        if trading_pair is not None:
-                            trading_pair_list.append(trading_pair)
-                        else:
-                            self.logger().debug(f"Could not parse the trading pair {raw_trading_pair}, skipping it...")
-                    return trading_pair_list
-        except Exception:
-            pass
-        return []
-
-    async def fetch_radar_relay_trading_pairs(self) -> List[str]:
-        try:
-            trading_pairs = set()
-            page_count = 1
-            client: aiohttp.ClientSession = self.http_client()
-            while True:
-                async with client.get(f"{RADAR_RELAY_ENDPOINT}?perPage=100&page={page_count}", timeout=API_CALL_TIMEOUT) \
-                        as response:
-                    if response.status == 200:
-                        markets = await response.json()
-                        new_trading_pairs = set(map(lambda details: details.get('id'), markets))
-                        if len(new_trading_pairs) == 0:
-                            break
-                        else:
-                            trading_pairs = trading_pairs.union(new_trading_pairs)
-                        page_count += 1
-                        trading_pair_list: List[str] = []
-                        for raw_trading_pair in trading_pairs:
-                            trading_pair_list.append(raw_trading_pair)
-                        return trading_pair_list
-                    else:
-                        break
-        except Exception:
-            # Do nothing if the request fails -- there will be no autocomplete for radar trading pairs
-            pass
-
-        return []
-
-    async def fetch_bamboo_relay_trading_pairs(self) -> List[str]:
-        try:
-            trading_pairs = set()
-            page_count = 1
-            client: aiohttp.ClientSession = self.http_client()
-            while True:
-                async with client.get(f"{BAMBOO_RELAY_ENDPOINT}?perPage=1000&page={page_count}",
-                                      timeout=API_CALL_TIMEOUT) as response:
-                    if response.status == 200:
-
-                        markets = await response.json()
-                        new_trading_pairs = set(map(lambda details: details.get("id"), markets))
-                        if len(new_trading_pairs) == 0:
-                            break
-                        else:
-                            trading_pairs = trading_pairs.union(new_trading_pairs)
-                        page_count += 1
-                        trading_pair_list: List[str] = []
-                        for raw_trading_pair in trading_pairs:
-                            trading_pair_list.append(raw_trading_pair)
-                        return trading_pair_list
-                    else:
-                        break
-
-        except Exception:
-            # Do nothing if the request fails -- there will be no autocomplete for bamboo trading pairs
-            pass
-
-        return []
-
-    async def fetch_coinbase_pro_trading_pairs(self) -> List[str]:
-        try:
-            client: aiohttp.ClientSession = self.http_client()
-            async with client.get(COINBASE_PRO_ENDPOINT, timeout=API_CALL_TIMEOUT) as response:
-                if response.status == 200:
-                    markets = await response.json()
-                    raw_trading_pairs: List[str] = list(map(lambda details: details.get('id'), markets))
-                    trading_pair_list: List[str] = []
-                    for raw_trading_pair in raw_trading_pairs:
-                        trading_pair_list.append(raw_trading_pair)
-                    return trading_pair_list
-
-        except Exception:
-            # Do nothing if the request fails -- there will be no autocomplete for coinbase trading pairs
-            pass
-
-        return []
-
-    async def fetch_eterbase_trading_pairs(self) -> List[str]:
-        try:
-            from hummingbot.connector.exchange.eterbase.eterbase_utils import convert_from_exchange_trading_pair
-
-            client: aiohttp.ClientSession() = self.http_client()
-            async with client.get(ETERBASE_ENDPOINT, timeout=API_CALL_TIMEOUT) as response:
-                if response.status == 200:
-                    markets = await response.json()
-                    raw_trading_pairs: List[str] = list(map(lambda trading_market: trading_market.get('symbol'), filter(lambda details: details.get('state') == 'Trading', markets)))
-                    trading_pair_list: List[str] = []
-                    for raw_trading_pair in raw_trading_pairs:
-                        converted_trading_pair: Optional[str] = \
-                            convert_from_exchange_trading_pair(raw_trading_pair)
-                        if converted_trading_pair is not None:
-                            trading_pair_list.append(converted_trading_pair)
-                        else:
-                            self.logger().debug(f"Could not parse the trading pair {raw_trading_pair}, skipping it...")
-                    return trading_pair_list
-        except Exception:
-            pass
-            # Do nothing if the request fails -- there will be no autocomplete for eterbase trading pairs
-        return []
-
-    async def fetch_huobi_trading_pairs(self) -> List[str]:
-        try:
-            from hummingbot.connector.exchange.huobi.huobi_utils import convert_from_exchange_trading_pair
-
-            client: aiohttp.ClientSession = self.http_client()
-            async with client.get(HUOBI_ENDPOINT, timeout=API_CALL_TIMEOUT) as response:
-                if response.status == 200:
-                    all_trading_pairs: Dict[str, Any] = await response.json()
-                    valid_trading_pairs: list = []
-                    for item in all_trading_pairs["data"]:
-                        if item["state"] == "online":
-                            valid_trading_pairs.append(item["symbol"])
-                    trading_pair_list: List[str] = []
-                    for raw_trading_pair in valid_trading_pairs:
-                        converted_trading_pair: Optional[str] = \
-                            convert_from_exchange_trading_pair(raw_trading_pair)
-                        if converted_trading_pair is not None:
-                            trading_pair_list.append(converted_trading_pair)
-                        else:
-                            self.logger().debug(f"Could not parse the trading pair {raw_trading_pair}, skipping it...")
-                    return trading_pair_list
-
-        except Exception:
-            # Do nothing if the request fails -- there will be no autocomplete for huobi trading pairs
-            pass
-
-        return []
-
-    @staticmethod
-    async def fetch_liquid_trading_pairs() -> List[str]:
-        try:
-            # Returns a List of str, representing each active trading pair on the exchange.
-            client: aiohttp.ClientSession = TradingPairFetcher.http_client()
-            async with client.get(LIQUID_ENDPOINT, timeout=API_CALL_TIMEOUT) as response:
-                if response.status == 200:
-                    products: List[Dict[str, Any]] = await response.json()
-                    for data in products:
-                        data['trading_pair'] = '-'.join([data['base_currency'], data['quoted_currency']])
-                    return [
-                        product["trading_pair"] for product in products
-                        if product['disabled'] is False
-                    ]
-
-        except Exception:
-            # Do nothing if the request fails -- there will be no autocomplete available
-            pass
-
-        return []
-
-    @staticmethod
-    async def fetch_bittrex_trading_pairs() -> List[str]:
-        try:
-            client: aiohttp.ClientSession = TradingPairFetcher.http_client()
-            async with client.get(BITTREX_ENDPOINT, timeout=API_CALL_TIMEOUT) as response:
-                if response.status == 200:
-                    all_trading_pairs: List[Dict[str, Any]] = await response.json()
-                    return [item["symbol"]
-                            for item in all_trading_pairs
-                            if item["status"] == "ONLINE"]
-        except Exception:
-            # Do nothing if the request fails -- there will be no autocomplete for bittrex trading pairs
-            pass
-        return []
-
-    @staticmethod
-    async def fetch_crypto_com_trading_pairs() -> List[str]:
-        async with aiohttp.ClientSession() as client:
-            async with client.get(CRYPTO_COM_ENDPOINT, timeout=API_CALL_TIMEOUT) as response:
-                if response.status == 200:
-                    from hummingbot.connector.exchange.crypto_com.crypto_com_utils import \
-                        convert_from_exchange_trading_pair
-                    try:
-                        data: Dict[str, Any] = await response.json()
-                        return [convert_from_exchange_trading_pair(item["i"]) for item in data["result"]["data"]]
-                    except Exception:
-                        pass
-                        # Do nothing if the request fails -- there will be no autocomplete for kucoin trading pairs
-                return []
-
-    @staticmethod
-    async def fetch_kucoin_trading_pairs() -> List[str]:
-        async with aiohttp.ClientSession() as client:
-            async with client.get(KUCOIN_ENDPOINT, timeout=API_CALL_TIMEOUT) as response:
-                if response.status == 200:
-                    try:
-                        data: Dict[str, Any] = await response.json()
-                        all_trading_pairs = data.get("data", [])
-                        return [item["symbol"] for item in all_trading_pairs if item["enableTrading"] is True]
-                    except Exception:
-                        pass
-                        # Do nothing if the request fails -- there will be no autocomplete for kucoin trading pairs
-                return []
-
-    @staticmethod
-    async def fetch_kraken_trading_pairs() -> List[str]:
-        try:
-            async with aiohttp.ClientSession() as client:
-                async with client.get(KRAKEN_ENDPOINT, timeout=API_CALL_TIMEOUT) as response:
-                    if response.status == 200:
-                        from hummingbot.connector.exchange.kraken.kraken_utils import convert_from_exchange_trading_pair
-                        data: Dict[str, Any] = await response.json()
-                        raw_pairs = data.get("result", [])
-                        converted_pairs: List[str] = []
-                        for pair, details in raw_pairs.items():
-                            if "." not in pair:
-                                try:
-                                    wsname = details["wsname"]  # pair in format BASE/QUOTE
-                                    converted_pairs.append(convert_from_exchange_trading_pair(wsname))
-                                except IOError:
-                                    pass
-                        return [item for item in converted_pairs]
-        except Exception:
-            pass
-            # Do nothing if the request fails -- there will be no autocomplete for kraken trading pairs
-        return []
-
-    async def fetch_dolomite_trading_pairs(self) -> List[str]:
-        try:
-            from hummingbot.connector.exchange.dolomite.dolomite_market import DolomiteMarket
-            client: aiohttp.ClientSession = TradingPairFetcher.http_client()
-            async with client.get(DOLOMITE_ENDPOINT, timeout=API_CALL_TIMEOUT) as response:
-                if response.status == 200:
-                    all_trading_pairs: Dict[str, Any] = await response.json()
-                    valid_trading_pairs: list = []
-                    for item in all_trading_pairs["data"]:
-                        valid_trading_pairs.append(item["market"])
-                    trading_pair_list: List[str] = []
-                    for raw_trading_pair in valid_trading_pairs:
-                        converted_trading_pair: Optional[str] = \
-                            DolomiteMarket.convert_from_exchange_trading_pair(raw_trading_pair)
-                        if converted_trading_pair is not None:
-                            trading_pair_list.append(converted_trading_pair)
-                        else:
-                            self.logger().debug(f"Could not parse the trading pair {raw_trading_pair}, skipping it...")
-                    return trading_pair_list
-        except Exception:
-            # Do nothing if the request fails -- there will be no autocomplete for dolomite trading pairs
-            pass
-
-        return []
-
-    async def fetch_all(self):
-        tasks = [self.fetch_binance_trading_pairs(),
-                 self.fetch_bamboo_relay_trading_pairs(),
-                 self.fetch_coinbase_pro_trading_pairs(),
-                 self.fetch_dolomite_trading_pairs(),
-                 self.fetch_huobi_trading_pairs(),
-                 self.fetch_liquid_trading_pairs(),
-                 self.fetch_bittrex_trading_pairs(),
-                 self.fetch_kucoin_trading_pairs(),
-                 self.fetch_kraken_trading_pairs(),
-                 self.fetch_radar_relay_trading_pairs(),
-                 self.fetch_eterbase_trading_pairs(),
-                 self.fetch_crypto_com_trading_pairs(),
-                 self.fetch_binance_perpetuals_trading_pairs()]
-
-        # Radar Relay has not yet been migrated to a new version
-        # Endpoint needs to be updated after migration
-        # radar_relay_trading_pairs = await self.fetch_radar_relay_trading_pairs()
-
-        results = await safe_gather(*tasks, return_exceptions=True)
-        self.trading_pairs = {
-            "binance": results[0],
-            "bamboo_relay": results[1],
-            "coinbase_pro": results[2],
-            "dolomite": results[3],
-            "huobi": results[4],
-            "liquid": results[5],
-            "bittrex": results[6],
-            "kucoin": results[7],
-            "kraken": results[8],
-            "radar_relay": results[9],
-            "eterbase": results[10],
-            "crypto_com": results[11],
-            "binance_perpetuals": results[12]
-        }
-=======
     async def fetch_all(self):
         tasks = []
         fetched_connectors = []
@@ -389,5 +48,4 @@
 
         results = await safe_gather(*tasks, return_exceptions=True)
         self.trading_pairs = dict(zip(fetched_connectors, results))
->>>>>>> eac1dbe1
         self.ready = True